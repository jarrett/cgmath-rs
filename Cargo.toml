--- conflicted
+++ resolved
@@ -10,13 +10,10 @@
         "Luqman Aden",
         "Maik Klein",
         "Mikko Perttunen",
-<<<<<<< HEAD
         "Tomasz Stachowiak",
-        "Jarrett Colby"
-=======
+        "Jarrett Colby",
         "Pierre Krieger",
         "Tomasz Stachowiak"
->>>>>>> c8b7db0a
 ]
 license = "Apache-2.0"
 description = "A linear algebra and mathematics library for computer graphics."
